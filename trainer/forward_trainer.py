--- conflicted
+++ resolved
@@ -27,7 +27,7 @@
         self.dsp = dsp
         self.config = config
         self.train_cfg = config['forward_tacotron']['training']
-        self.writer = SummaryWriter(log_dir='/home/sysgen/chris/workspace/ForwardTacotron3/checkpoints/energy_ref', comment='v1')
+        self.writer = SummaryWriter(log_dir=paths.forward_log, comment='v1')
         self.l1_loss = MaskedL1()
 
     def train(self, model: ForwardTacotron, optimizer: Optimizer) -> None:
@@ -80,14 +80,10 @@
                 pitch_loss = self.l1_loss(pred['pitch'], batch['pitch'].unsqueeze(1), batch['x_len'])
                 energy_loss = self.l1_loss(pred['energy'], batch['energy'].unsqueeze(1), batch['x_len'])
 
-<<<<<<< HEAD
-                loss = m1_loss + m2_loss + 0.1 * dur_loss + 0.1 * pitch_loss + 0.1 * energy_loss
-=======
                 loss = m1_loss + m2_loss \
                        + self.train_cfg['dur_loss_factor'] * dur_loss \
                        + self.train_cfg['pitch_loss_factor'] * pitch_loss
 
->>>>>>> 35e4997a
                 optimizer.zero_grad()
                 loss.backward()
                 torch.nn.utils.clip_grad_norm_(model.parameters(),
